[tool.poetry]
name = "oodaloo"
version = "0.1.0"
description = "One-liner: Jobber helps make revenue. Oodaloo helps make profit.Core wedge: Weekly cash-basis job profitability + payroll runway, fixed fast by a dispatcher exceptions tray."
authors = ["data-steve <steven.troy.simpson@gmail.com>"]
readme = "README.md"
packages = [
  { include = "app" },
]

[tool.poetry.dependencies]
python = ">=3.11,<3.12"
sqlalchemy = ">=2.0.40,<3.0.0"
fastapi = {extras = ["all"], version = ">=0.115.12,<0.116.0"}
dotenv = ">=0.9.9,<0.10.0"
psycopg2 = ">=2.9.10,<3.0.0"
psycopg2-binary = "^2.9.10"
python-dotenv = ">=1.1.0,<2.0.0"
alembic = ">=1.15.2,<2.0.0"
minio = "^7.2.5"
fire = "^0.7.0"
pyyaml = "^6.0.2"
levenshtein = "^0.27.1"
rapidfuzz = "^3.13.0"
bcrypt = "4.0.1"
pytest-asyncio = "^0.26.0"
passlib = {extras = ["bcrypt"], version = "^1.7.4"}
python-jose = {extras = ["cryptography"], version = "^3.4.0"}
httpx = "^0.24.1"
jq = "^1.4.1"
numpy = "^2.3.1"
pydantic = "^2.11.7"
pytest = "^8.4.1"
pandas = "^2.3.1"
requests = "^2.32.4"
boto3 = "^1.40.7"
scikit-learn = "^1.7.1"
transformers = "^4.55.0"
opentelemetry-api = "^1.36.0"
jinja2 = "^3.1.6"
uvicorn = "^0.35.0"
redis = "^6.4.0"
pdfkit = "^1.0.0"
fastapi-limiter = "^0.1.6"
intuit-oauth = "^1.2.6"
google-cloud-documentai = "^3.5.0"
billdotcom = {git = "https://github.com/IntuitiveWebSolutions/bill.com.git"}
paddleocr = "^3.1.0"
python-quickbooks = "^0.9.12"
python-dateutil = "^2.9.0.post0"
apscheduler = "^3.11.0"
isort = "^6.0.1"
stripe = "^12.4.0"
streamlit = "^1.48.1"
watchdog = "^6.0.0"
ortools = "^9.14.6206"
plotly = "^6.3.0"


[tool.poetry.group.dev.dependencies]
ipykernel = "^6.29.5"
pytest = "^8.3.5"
pytest-cov = "^4.1.0"
ruff = "^0.12.1"


[build-system]
requires = ["poetry-core>=2.0.0,<3.0.0"]
build-backend = "poetry.core.masonry.api"

[tool.pytest.ini_options]
asyncio_mode = "strict"
asyncio_default_fixture_loop_scope = "function"
testpaths = ["tests", "domains"]
python_files = ["test_*.py"]
pythonpath = ["."]

[tool.ruff]
select = ["E", "F"]  # Focus on errors (E: syntax, type) and fatal (F: undefined names, imports)
ignore = ["E501", "F401", "F403", "D100", "D104", "D200", "C"]  # Ignore line length, unused imports, star imports, docstrings, complexity
line-length = 120  # Relax line length for readability
target-version = "py39"  # Match your Python version (adjust if different)

[tool.ruff.per-file-ignores]
"app/models/*.py" = ["D100", "D104", "D107"]  # Ignore missing docstrings in models (e.g., app/models/asset.py)
"app/tests/*.py" = ["S101", "D103"]  # Allow asserts, ignore missing function docstrings in tests
"app/services/_decorators.py" = ["D"]  # Ignore all docstring rules for audit decorator
"app/api/v1/workflows.py" = ["D"]  # Ignore docstrings for BFF endpoints

[tool.poetry.scripts]
lint = "ruff check . --fix"  # Run Ruff with auto-fix
<<<<<<< HEAD
test = "pytest tests/ -v"  # Existing test command
=======
test = "poetry run pytest tests/ -v"  # Run tests from tests/ directory
>>>>>>> d5589e76
<|MERGE_RESOLUTION|>--- conflicted
+++ resolved
@@ -89,8 +89,4 @@
 
 [tool.poetry.scripts]
 lint = "ruff check . --fix"  # Run Ruff with auto-fix
-<<<<<<< HEAD
-test = "pytest tests/ -v"  # Existing test command
-=======
-test = "poetry run pytest tests/ -v"  # Run tests from tests/ directory
->>>>>>> d5589e76
+test = "pytest tests/ -v"  # Existing test command